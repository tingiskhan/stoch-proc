from typing import Tuple, Callable

import pyro
import torch
from pyro.distributions import Distribution

<<<<<<< HEAD
from .stochastic_process import StructuralStochasticProcess
from .state import TimeseriesState, StateSpaceModelState
from .result import StateSpacePath
=======
from .stochastic_process import StochasticProcess
from ..distributions.prior_module import _SampleParameterMixin
>>>>>>> 559fe79a

DistBuilder = Callable[[TimeseriesState, Tuple[torch.Tensor, ...]], Distribution]

<<<<<<< HEAD

class StateSpaceModel(StructuralStochasticProcess):
=======
class StateSpaceModel(Module, _SampleParameterMixin):
>>>>>>> 559fe79a
    r"""
    Class representing a state space model, i.e. a dynamical system given by the pair stochastic processes
    :math:`\{ X_t \}` and :math:`\{ Y_t \}`, where :math:`X_t` is independent from :math:`Y_t`, and :math:`Y_t`
    conditionally independent given :math:`X_t`. See more `here`_.

    .. _`here`: https://en.wikipedia.org/wiki/State-space_representation
    """

    def __init__(self, hidden: StructuralStochasticProcess, f: DistBuilder, parameters, **kwargs):
        """
        Initializes the :class:`StateSpaceModel` class.

        Args:
            hidden: hidden process.
        """

        super().__init__(parameters=parameters, initial_dist=None, **kwargs)
        self.hidden = hidden
        self._dist_builder = f

    def initial_dist(self) -> Distribution:
        raise NotImplementedError("Cannot sample from initial distribution of SSM directly!")

    def build_density(self, x):
        return self._dist_builder(x, *self.functional_parameters())

    def _add_exog_to_state(self, x: TimeseriesState):
        if self._EXOGENOUS in self._tensor_tuples:
            x.add_exog(self.exog[(x.time_index - 1.0).int()])

    def forward(self, x: TimeseriesState, time_increment=1.0) -> TimeseriesState:
        self._add_exog_to_state(x)
        dist = self.build_density(x)

        return TimeseriesState(x.time_index, dist.sample, event_dim=dist.event_shape)

    def sample_states(
        self, steps: int, samples: torch.Size = torch.Size([]), x_s: TimeseriesState = None
    ) -> StateSpacePath:
        x = x_s if x_s is not None else self.hidden.initial_sample(shape=samples)

        res = tuple()
        for t in range(1, steps + 1):
            x = self.hidden.propagate(x)
            y = self.propagate(x)

            res += (StateSpaceModelState(x=x, y=y),)

        return StateSpacePath(*res)

    def do_sample_pyro(
            self, pyro_lib: pyro, t_final: int = None, obs: torch.Tensor = None, mode: str = "approximate"
    ) -> torch.Tensor:

        assert mode != "parameters_only", f"Mode cannot be '{mode}'!"

        t_final, obs = self._check_obs_and_t(t_final, obs)

        latent = self.hidden.do_sample_pyro(pyro_lib, t_final + 1, mode=mode)
        time = torch.arange(1, latent.shape[0] + 1)

        x = latent[self.hidden.num_steps :: self.hidden.num_steps]
        state = self.hidden.initial_sample().propagate_from(values=x, time_increment=time)
        obs_dist = self.build_density(state)

        if obs is None:
            pyro_lib.sample("y", obs_dist)
        else:
            pyro_lib.factor("y_log_prob", obs_dist.log_prob(obs).sum(dim=0))

        return latent<|MERGE_RESOLUTION|>--- conflicted
+++ resolved
@@ -4,23 +4,14 @@
 import torch
 from pyro.distributions import Distribution
 
-<<<<<<< HEAD
 from .stochastic_process import StructuralStochasticProcess
 from .state import TimeseriesState, StateSpaceModelState
 from .result import StateSpacePath
-=======
-from .stochastic_process import StochasticProcess
-from ..distributions.prior_module import _SampleParameterMixin
->>>>>>> 559fe79a
+
 
 DistBuilder = Callable[[TimeseriesState, Tuple[torch.Tensor, ...]], Distribution]
 
-<<<<<<< HEAD
-
 class StateSpaceModel(StructuralStochasticProcess):
-=======
-class StateSpaceModel(Module, _SampleParameterMixin):
->>>>>>> 559fe79a
     r"""
     Class representing a state space model, i.e. a dynamical system given by the pair stochastic processes
     :math:`\{ X_t \}` and :math:`\{ Y_t \}`, where :math:`X_t` is independent from :math:`Y_t`, and :math:`Y_t`
